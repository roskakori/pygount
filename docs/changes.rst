Changes
#######

This chapter describes the changes coming with each new version of pygount.

Version 1.8.1, 2024-07-xx

* Development: Change linter to ruff and in turn clean up code (issue
  `#157 <https://github.com/roskakori/pygount/issues/157>`_).
* Development: Change default branch to main (issue
  `#160 <https://github.com/roskakori/pygount/issues/160>`_).
<<<<<<< HEAD
* Remove temporary directory in the output of a git analysis (contributed by
  Isabel Beckenbach, issue `#113 <https://github.com/roskakori/pygount/issues/113>`_)
=======
* Removed deprecated code: (contributed by Marco Gambone and Niels Vanden Bussche, issue
  `#47 <https://github.com/roskakori/pygount/issues/47>`_).
>>>>>>> 2cc2c622

Version 1.8.0, 2024-05-13

* Add all available counts and percentages to JSON format (issue
  `#122 <https://github.com/roskakori/pygount/issues/122>`_).

  In particular, this makes available the ``codeCount``, which is similar to
  the already existing ``sourceCount`` but does exclude lines that contain
  only strings. You can check their availability by validating that the
  ``formatVersion`` is at least 1.1.0.

  The documentation about ":ref:`How to count code`" has more information
  about the available counts and the ways they are computed.

  Pygount 2.0 will probably introduce some breaking changes in this area,
  which can already be previewed and discussed at issue
  `#152 <https://github.com/roskakori/pygount/issues/152>`_.

Version 1.7.0, 2024-05-13

* Fix analysis with
  `FIPS <https://en.wikipedia.org/wiki/Federal_Information_Processing_Standards>`_
  mode by changing computation of hash for duplicate detection from MD5 to
  SHA256. As side effect, reasonably modern machines should receive a
  (probably unnoticeable) minor performance boost (contributed by Matthew
  Vine, issue `#137 <https://github.com/roskakori/pygount/issues/137>`_).
* Add command line option ``--merge-embedded-languages`` to merge embedded
  languages into their base language. For example, "HTML+Django/Jinja" counts
  as "HTML" (issue `#105 <https://github.com/roskakori/pygount/issues/105>`_).
* Add Python 3.12 and made it the main version for CI (issue
  `#145 <https://github.com/roskakori/pygount/issues/145>`_).

Version 1.6.1, 2023-07-02

* Fixed missing check for seekable file handles (issue
  `#114 <https://github.com/roskakori/pygount/issues/114>`_).
* Fixed the ReadTheDocs documentation build by switching to the built-in
  alabaster Sphinx theme (issue
  `#116 <https://github.com/roskakori/pygount/issues/116>`_).

Version 1.6.0, 2023-06-26

* Add support for analysis of remote git URL's in addition to local files
  (contributed by Rojdi Thomallari, issue
  `#109 <https://github.com/roskakori/pygount/issues/109>`_).
* Removed support for Python 3.7.
* Improved API:

  * Add option to pass a file handle to ``SourceAnalysis.from_file()``
    (contributed by Dominik George, issue
    `#100 <https://github.com/roskakori/pygount/issues/100>`_).

Version 1.5.1, 2023-01-02

* Removed progress bar for ``--format=sloccount`` because it resulted into
  blank lines when running on Windows and could cause interwoven output on
  Unix (issue `#91 <https://github.com/roskakori/pygount/issues/91>`_).

Version 1.5.0, 2022-12-30

* Removed support for Python 3.6 and updated dependencies (issue
  `#93 <https://github.com/roskakori/pygount/issues/93>`_).

Version 1.4.0, 2022-04-09

* Added progress bar during scan phase and improved visual design of
  ``--format=summary`` (contributed by Stanislav Zmiev, issue
  `#73 <https://github.com/roskakori/pygount/issues/73>`_).
* Added percentages to API. For example in addition to
  ``code_count`` now there also is ``code_percentage``.

Version 1.3.0, 2022-01-06

* Fixed computation of "lines per second", which was a copy and paste of
  "files per second".

* Added JSON as additional output :option:`--format`, see :doc:`json` for
  details (issue `#62 <https://github.com/roskakori/pygount/issues/62>`_).

* Added detection of
  `GitHub community files <https://docs.github.com/en/communities/setting-up-your-project-for-healthy-contributions>`_
  without suffix as text (issue
  `#54 <https://github.com/roskakori/pygount/issues/54>`_).

* Changed build process to `poetry <https://python-poetry.org/>`_ to change
  several messy configuration files into a single even more messy
  configuration file.

Version 1.2.5, 2021-05-16

* Removed support for Python 3.5. Probably it still works but there is no easy
  way to test this anymore because 3.5 has reached end of life a while ago.


Version 1.2.4, 2020-08-11

* Fixed scanning of "." (for current folder), which was skipped entirely
  (issue `#56 <https://github.com/roskakori/pygount/issues/56>`_).


Version 1.2.3, 2020-07-05

* Improved detection of text files by trying to guess a lexer for
  :file:`*.txt` before assuming it is text. This basically fixes the detection
  of :file:`CMakelists.txt` as CMake file
  `#53 <https://github.com/roskakori/pygount/issues/53>`_). However, it will
  only work with some files due to multiple issues with the regular expression
  Pygments uses in versions up to 2.6.1 to detect CMake headers. This should
  be fixed once pull request
  `#1491 <https://github.com/pygments/pygments/pull/1491>`_ is applied.

Version 1.2.2, 2020-06-24

* Changed preprocessor statements to count as code, unlike Pygments which
  treats them as special comments (contributed by nkr0, issue
  `#51 <https://github.com/roskakori/pygount/issues/51>`_).

Version 1.2.1, 2020-04-02

* Fixed broken links in README on PyPI by moving the documentation to
  `ReadTheDocs <https://pygount.readthedocs.io/>`_.
* Improved API:

  * Changed factory functions to methods and added deprecation warnings:

    * :py:func:`source_analysis` → :py:meth:`SourceAnalysis.from_file`
    * :py:func:`pseudo_source_analysis` → :py:meth:`SourceAnalysis.from_state`

  * Changed attributes in :py:class:`SourceAnalysis` to read-only properties.
  * Renamed properties holding counts from :py:attr:`xxx` to
    :py:attr:`xxx_count`.
  * Added API reference to documentation.
  * Added a couple of type hints and assertions.

Version 1.2.0, 2020-03-30

* Added file count to summary.
* Changed installation to fail when attempting to install on Python earlier
  than 3.5.
* Improved API:

  * Changed :py:attr:`SourceAnalysis.state` to be a proper enum instead of a string.
  * Added :py:class:`ProjectSummary` to summarize multiple files.

* Cleaned up project:

  * Changed continuous integration from Travis CI to Github actions in the hope
    that the CI build does not automatically break after a while because
    things constantly change in the CI backend.
  * Changed README format from reStructuredText to Markdown.
  * Improved badges in README: added a badge for supported Python versions
    and unified the layout by using <https://shields.io>.
  * Removed obsolete development files (for ant, tox etc).

Version 1.1.0, 2020-03-10

* Fixed :option:`--folders-to-skip` and :option:`--names-to-skip` which simply
  were ignored (contributed by pclausen, issue
  `#17 <https://github.com/roskakori/pygount/issues/17>`_).
* Added option ``--format=summary`` to get a language overview and sum total
  (based on a contribution by Yuriy Petrovskiy, issue
  `#16 <https://github.com/roskakori/pygount/issues/16>`_).
* Added Python 3.7 and 3.8 to the list of supported versions.
* Dropped support for Python 3.3 and 3.4, mostly because it became hard to
  test without going through major hoops.

Version 1.0.0, 2017-07-04

* Fixed confusing warning about XML file ``<unknown>`` caused by SAX parser.
  As a workaround, ``<unknown>`` is now replaced by the actual path of the
  XML file that cannot be parsed.
* Added Python 3.6 to the list of supported versions  (issue
  `#14 <https://github.com/roskakori/pygount/issues/14>`_).

Version 0.9, 2017-05-04

* Fixed :py:exc:`AssertionError` when option
  :option:`--encoding=chardet <--encoding>` was specified.
* Changed warning message "no fallback encoding specified, using](encoding>"
  to a debug message because it did not add any interesting information as
  the encoding actually used is visible in the info message for each file.
* Added detection of binary files and excluded them from the analysis. In
  particular Django model objects (``*.mo``) are not considered Modelica
  source code anymore (issue
  `#11 <https://github.com/roskakori/pygount/issues/11>`_).
* Added detection of DocBook XML by DTD (issue
  `#10 <https://github.com/roskakori/pygount/issues/10>`_).
* Added support for suffices to indicate PL/SQL files according to
  `Oracle FAQ entry on file extensions <http://www.orafaq.com/wiki/File_extensions>`_
  (issue `#12 <https://github.com/roskakori/pygount/issues/12>`_).
* Added possibility to specify a fallback encoding for encoding 'chardet'. Use
  e.g. :option:`--encoding=chardet;cp1252 <--encoding>`.

Version 0.8, 2016-10-07

* Fixed option :option:`--verbose`. Now each analyzed source code results in
  at least one informational message in the log.
* Added detection of duplicates using size and then MD5 code as criteria (issue
  `#2 <https://github.com/roskakori/pygount/issues/2>`_). Use the option
  :option:`--duplicates` to still count duplicate source code.
* Improved detetion of programming language, which is now more consistent and
  yields the same language between Python invocations.

Version 0.7, 2016-09-28

* Fixed that option :option:`--generated` was ignored.
* Added support for a couple of languages not supported by :py:mod:`pygments` yet:

  * m4, VBScript and WebFOCUS use minimalistic lexers that can distinguish
    between comments and code.
  * OMG IDL repurposes the existing Java lexer.

* Added detection of certain XML dialects as separate language (issue
  `#8 <https://github.com/roskakori/pygount/issues/8>`_).

Version 0.6, 2016-09-26

* Fixed that source files could end up as ``__error__`` if the first non ASCII
  characters showed up only after 16 kilobyte and the encoding was not UTF-8.
  Now pygount attempts to read the whole file as UTF-8 before assuming it
  actually is UTF-8.
* Changed lines in plain text files to count as comments (issue
  `#9 <https://github.com/roskakori/pygount/issues/9>`_). Before pygments
  treated them as :py:class:`ResourceBundle`.
* Changed that empty files have ``__empty__`` as language (issue
  `#7 <https://github.com/roskakori/pygount/issues/7>`_).
* Extended workaround for
  `pygments issue #1284  <https://bitbucket.org/birkenfeld/pygments-main/issues/1284>`_
  to replace any lexer ``*+Evoque`` by ``*``.

Version 0.5, 2016-09-22

* Added that generated source code is excluded from analysis (issue
  `#1 <https://github.com/roskakori/pygount/issues/1>`_). Use option
  :option:`--generated` to specify patterns that indicate generated code.
* Added workaround for pygments sometimes detecting the same XML file as XML
  and other times as XML+Evoque (probably depending on the hash seed). Now
  XML+Evoque  is always changed to XML.
* Added :file:`__pycache__` as default :option:`--folders-to-skip`.
* Added notes on pseudo languages for source code that cannot be analyzed.

Version 0.4, 2016-09-11

* Fixed :py:exc:`LookupError` on broken encoding in magic comment (issue
  `#4 <https://github.com/roskakori/pygount/issues/4>`_).
* Added options ``--folders-to-skip`` and ``--names-to-skip`` to specify which
  files should be excluded from analysis.
* Added comma (``,``) and colon (``:``) to list of "white characters" that do
  not count as code if there is nothing else in the line.
* Improved pattern matching: for all options that according to ``--help``
  take ``PATTERNS`` you can now specify that the patterns are regular
  expressions instead of shell patterns (using ``[regex]``) and that they
  should extend the default patterns (using ``[...]``).
* Improved documentation: added notes on how code is counted and how pygount
  compares to other similar tools.

Version 0.3, 2016-08-20

* Fixed ``@rem`` comments in DOS batch files (issue
  `#3 <https://github.com/roskakori/pygount/issues/3>`_).
* Cleaned up code.

Version 0.2, 2016-07-10

* Fixed that files starting with underscore (e.g. :file:`__init__.py`) were
  excluded from analysis.
* Changed :py:mod:`chardet` package to be optional.
* Added possibility to specify single files and glob patterns to analyze.
* Added that lines containing only certain characters are treated as white
  space instead of code. Currently this concerns brackets (``()[]{}``) and
  semicolon (``;``).
* Added that Python's ``pass`` statement is treated as white space instead of
  code.
* Cleaned up and (slightly) optimized code.

Version 0.1, 2016-07-05

* Initial public release.<|MERGE_RESOLUTION|>--- conflicted
+++ resolved
@@ -9,13 +9,10 @@
   `#157 <https://github.com/roskakori/pygount/issues/157>`_).
 * Development: Change default branch to main (issue
   `#160 <https://github.com/roskakori/pygount/issues/160>`_).
-<<<<<<< HEAD
 * Remove temporary directory in the output of a git analysis (contributed by
   Isabel Beckenbach, issue `#113 <https://github.com/roskakori/pygount/issues/113>`_)
-=======
-* Removed deprecated code: (contributed by Marco Gambone and Niels Vanden Bussche, issue
+* Remove deprecated code: (contributed by Marco Gambone and Niels Vanden Bussche, issue
   `#47 <https://github.com/roskakori/pygount/issues/47>`_).
->>>>>>> 2cc2c622
 
 Version 1.8.0, 2024-05-13
 
