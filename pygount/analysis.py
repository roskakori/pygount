--- conflicted
+++ resolved
@@ -749,11 +749,7 @@
     return _LANGUAGE_TO_WHITE_WORDS_MAP.get(language_id, set())
 
 
-<<<<<<< HEAD
 def _delined_tokens(tokens: Iterator[Tuple[TokenType, str]]) -> Iterator[Tuple[TokenType, str]]:
-=======
-def _delined_tokens(tokens: Iterator[tuple[TokenType, str]]) -> Iterator[TokenType]:
->>>>>>> bd284df2
     for token_type, token_text in tokens:
         remaining_token_text = token_text
         newline_index = remaining_token_text.find("\n")
@@ -765,11 +761,7 @@
             yield token_type, remaining_token_text
 
 
-<<<<<<< HEAD
 def _pythonized_comments(tokens: Iterator[Tuple[TokenType, str]]) -> Iterator[Tuple[TokenType, str]]:
-=======
-def _pythonized_comments(tokens: Iterator[tuple[TokenType, str]]) -> Iterator[TokenType]:
->>>>>>> bd284df2
     """
     Similar to tokens but converts strings after a colon (`:`) to comments.
     """
