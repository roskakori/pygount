--- conflicted
+++ resolved
@@ -9,15 +9,12 @@
 import os
 from xml.etree import ElementTree
 
-<<<<<<< HEAD
 from rich.console import Console
 from rich.table import Table
 
-=======
 import pygount
 
 from . import SourceAnalysis
->>>>>>> 370a001f
 from .summary import ProjectSummary
 
 #: Version of cloc the --format=cloc-xml pretends to be.
