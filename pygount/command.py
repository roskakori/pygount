"""
Command line interface for pygount.
"""
# Copyright (c) 2016-2022, Thomas Aglassinger.
# All rights reserved. Distributed under the BSD License.
import argparse
import logging
import os
import sys

<<<<<<< HEAD
from rich.progress import track

=======
import pygount
>>>>>>> 370a001f
import pygount.analysis
import pygount.common
import pygount.write

#: Valid formats for option --format.
VALID_OUTPUT_FORMATS = ("cloc-xml", "json", "sloccount", "summary")

_DEFAULT_ENCODING = "automatic"
_DEFAULT_OUTPUT_FORMAT = "sloccount"
_DEFAULT_OUTPUT = "STDOUT"
_DEFAULT_SOURCE_PATTERNS = os.curdir
_DEFAULT_SUFFIXES = "*"

_HELP_ENCODING = '''encoding to use when reading source code; use "automatic"
 to take BOMs, XML prolog and magic headers into account and fall back to
 UTF-8 or CP1252 if none fits; use "automatic;<fallback>" to specify a
 different fallback encoding than CP1252; use "chardet" to let the chardet
 package determine the encoding; default: "%(default)s"'''

_HELP_EPILOG = """SHELL-PATTERN is a pattern using *, ? and ranges like [a-z]
 as placeholders. PATTERNS is a comma separated list of SHELL-PATTERN. The
 prefix [regex] indicated that the PATTERNS use regular expression syntax. If
 default values are available, [...] indicates that the PATTERNS extend the
 existing default values."""

_HELP_FORMAT = 'output format, one of: {0}; default: "%(default)s"'.format(
    ", ".join(['"' + format + '"' for format in VALID_OUTPUT_FORMATS])
)

_HELP_GENERATED = """comma separated list of regular expressions to detect
 generated code; default: %(default)s"""

_HELP_FOLDERS_TO_SKIP = """comma separated list of glob patterns for folder
 names not to analyze. Use "..." as first entry to append patterns to the
 default patterns; default: %(default)s"""

_HELP_NAMES_TO_SKIP = """comma separated list of glob patterns for file names
 not to analyze. Use "..." as first entry to append patterns to the default
 patterns; default: %(default)s"""

_HELP_SUFFIX = '''limit analysis on files matching any suffix in comma
 separated LIST; shell patterns are possible; example: "py,sql"; default:
 "%(default)s"'''

_OUTPUT_FORMAT_TO_WRITER_CLASS_MAP = {
    "cloc-xml": pygount.write.ClocXmlWriter,
    "json": pygount.write.JsonWriter,
    "sloccount": pygount.write.LineWriter,
    "summary": pygount.write.SummaryWriter,
}
assert set(VALID_OUTPUT_FORMATS) == set(_OUTPUT_FORMAT_TO_WRITER_CLASS_MAP.keys())

_log = logging.getLogger("pygount")


def _check_encoding(name, encoding_to_check, alternative_encoding, source=None):
    """
    Check that ``encoding`` is a valid Python encoding
    :param name: name under which the encoding is known to the user, e.g. 'default encoding'
    :param encoding_to_check: name of the encoding to check, e.g. 'utf-8'
    :param source: source where the encoding has been set, e.g. option name
    :raise pygount.common.OptionError if ``encoding`` is not a valid Python encoding
    """
    assert name is not None

    if encoding_to_check not in (alternative_encoding, "chardet", None):
        try:
            "".encode(encoding_to_check)
        except LookupError:
            raise pygount.common.OptionError(
                '{0} is "{1}" but must be "{2}" or a known Python encoding'.format(
                    name, encoding_to_check, alternative_encoding
                ),
                source,
            )


class Command:
    """
    Command interface for pygount, where options starting with defaults can
    gradually be set and finally :py:meth:`execute()`.
    """

    def __init__(self):
        self.set_encodings(_DEFAULT_ENCODING)
        self._folders_to_skip = pygount.common.regexes_from(pygount.analysis.DEFAULT_FOLDER_PATTERNS_TO_SKIP_TEXT)
        self._generated_regexs = pygount.common.regexes_from(pygount.analysis.DEFAULT_GENERATED_PATTERNS_TEXT)
        self._has_duplicates = False
        self._has_summary = False
        self._is_verbose = False
        self._names_to_skip = pygount.common.regexes_from(pygount.analysis.DEFAULT_NAME_PATTERNS_TO_SKIP_TEXT)
        self._output = _DEFAULT_OUTPUT
        self._output_format = _DEFAULT_OUTPUT_FORMAT
        self._source_patterns = _DEFAULT_SOURCE_PATTERNS
        self._suffixes = pygount.common.regexes_from(_DEFAULT_SUFFIXES)

    def set_encodings(self, encoding, source=None):
        encoding_is_chardet = (encoding == "chardet") or (encoding.startswith("chardet;"))
        if encoding_is_chardet and not pygount.analysis.has_chardet:  # pragma: no cover
            raise pygount.common.OptionError('chardet must be installed to set default encoding to "chardet"')
        if encoding in ("automatic", "chardet"):
            default_encoding = encoding
            fallback_encoding = None
        else:
            if encoding.startswith("automatic;") or encoding.startswith("chardet;"):
                first_encoding_semicolon_index = encoding.find(";")
                default_encoding = encoding[:first_encoding_semicolon_index]
                fallback_encoding = encoding[first_encoding_semicolon_index + 1 :]
            else:
                default_encoding = encoding
                fallback_encoding = pygount.analysis.DEFAULT_FALLBACK_ENCODING
        self.set_default_encoding(default_encoding, source)
        self.set_fallback_encoding(fallback_encoding, source)

    @property
    def default_encoding(self):
        return self._default_encoding

    def set_default_encoding(self, default_encoding, source=None):
        _check_encoding("default encoding", default_encoding, "automatic", source)
        self._default_encoding = default_encoding

    @property
    def fallback_encoding(self):
        return self._fallback_encoding

    def set_fallback_encoding(self, fallback_encoding, source=None):
        _check_encoding("fallback encoding", fallback_encoding, "automatic", source)
        self._fallback_encoding = fallback_encoding

    @property
    def folders_to_skip(self):
        return self._folders_to_skip

    def set_folders_to_skip(self, regexes_or_patterns_text, source=None):
        self._folders_to_skip = pygount.common.regexes_from(
            regexes_or_patterns_text, pygount.analysis.DEFAULT_FOLDER_PATTERNS_TO_SKIP_TEXT, source
        )

    @property
    def generated_regexps(self):
        return self._generated_regexs

    def set_generated_regexps(self, regexes_or_patterns_text, source=None):
        self._generated_regexs = pygount.common.regexes_from(
            regexes_or_patterns_text, pygount.analysis.DEFAULT_GENERATED_PATTERNS_TEXT, source
        )

    @property
    def has_duplicates(self):
        return self._has_duplicates

    def set_has_duplicates(self, has_duplicates, source=None):
        self._has_duplicates = bool(has_duplicates)

    @property
    def is_verbose(self):
        return self._is_verbose

    def set_is_verbose(self, is_verbose, source=None):
        self._is_verbose = bool(is_verbose)

    @property
    def names_to_skip(self):
        return self._names_to_skip

    def set_names_to_skip(self, regexes_or_pattern_text, source=None):
        self._names_to_skip = pygount.common.regexes_from(
            regexes_or_pattern_text, pygount.analysis.DEFAULT_NAME_PATTERNS_TO_SKIP_TEXT, source
        )

    @property
    def output(self):
        return self._output

    def set_output(self, output, source=None):
        assert output is not None
        self._output = output

    @property
    def output_format(self):
        return self._output_format

    def set_output_format(self, output_format, source=None):
        assert output_format is not None
        if output_format not in VALID_OUTPUT_FORMATS:
            raise pygount.common.OptionError(
                "format is {0} but must be one of: {1}".format(output_format, VALID_OUTPUT_FORMATS), source
            )
        self._output_format = output_format

    @property
    def source_patterns(self):
        return self._source_patterns

    def set_source_patterns(self, glob_patterns_or_text, source=None):
        assert glob_patterns_or_text is not None
        self._source_patterns = pygount.common.as_list(glob_patterns_or_text)
        assert len(self._source_patterns) >= 0

    @property
    def suffixes(self):
        return self._suffixes

    def set_suffixes(self, regexes_or_patterns_text, source=None):
        assert regexes_or_patterns_text is not None
        self._suffixes = pygount.common.regexes_from(regexes_or_patterns_text, _DEFAULT_SUFFIXES, source)

    def argument_parser(self):
        parser = argparse.ArgumentParser(description="count source lines of code", epilog=_HELP_EPILOG)
        parser.add_argument("--duplicates", "-d", action="store_true", help="analyze duplicate files")
        parser.add_argument("--encoding", "-e", default=_DEFAULT_ENCODING, help=_HELP_ENCODING)
        parser.add_argument(
            "--folders-to-skip",
            "-F",
            metavar="PATTERNS",
            default=pygount.analysis.DEFAULT_FOLDER_PATTERNS_TO_SKIP_TEXT,
            help=_HELP_FOLDERS_TO_SKIP,
        )
        parser.add_argument(
            "--format",
            "-f",
            metavar="FORMAT",
            choices=VALID_OUTPUT_FORMATS,
            default=_DEFAULT_OUTPUT_FORMAT,
            help=_HELP_FORMAT,
        )
        parser.add_argument(
            "--generated",
            "-g",
            metavar="PATTERNS",
            default=pygount.analysis.DEFAULT_GENERATED_PATTERNS_TEXT,
            help=_HELP_GENERATED,
        )
        parser.add_argument(
            "--names-to-skip",
            "-N",
            metavar="PATTERNS",
            default=pygount.analysis.DEFAULT_NAME_PATTERNS_TO_SKIP_TEXT,
            help=_HELP_NAMES_TO_SKIP,
        )
        parser.add_argument(
            "--out",
            "-o",
            metavar="FILE",
            default=_DEFAULT_OUTPUT,
            help='file to write results to; use "STDOUT" for standard output; default: "%(default)s"',
        )
        parser.add_argument("--suffix", "-s", metavar="PATTERNS", default=_DEFAULT_SUFFIXES, help=_HELP_SUFFIX)
        parser.add_argument(
            "source_patterns",
            metavar="SHELL-PATTERN",
            nargs="*",
            default=[os.getcwd()],
            help="source files and directories to scan; can use glob patterns; default: current directory",
        )
        parser.add_argument("--verbose", "-v", action="store_true", help="explain what is being done")
        parser.add_argument("--version", action="version", version="%(prog)s " + pygount.__version__)
        return parser

    def parsed_args(self, arguments):
        assert arguments is not None

        parser = self.argument_parser()
        args = parser.parse_args(arguments)
        if args.encoding == "automatic":
            default_encoding = args.encoding
            fallback_encoding = None
        elif args.encoding == "chardet":
            if not pygount.analysis.has_chardet:  # pragma: no cover
                parser.error("chardet must be installed in order to specify --encoding=chardet")
            default_encoding = args.encoding
            fallback_encoding = None
        else:
            if args.encoding.startswith("automatic;"):
                first_encoding_semicolon_index = args.encoding.find(";")
                default_encoding = args.encoding[:first_encoding_semicolon_index]
                fallback_encoding = args.encoding[first_encoding_semicolon_index + 1 :]
                encoding_to_check = ("fallback encoding", fallback_encoding)
            else:
                default_encoding = args.encoding
                fallback_encoding = None
                encoding_to_check = ("encoding", default_encoding)
            if encoding_to_check is not None:
                name, encoding = encoding_to_check
                try:
                    "".encode(encoding)
                except LookupError:
                    parser.error(
                        "{0} specified with --encoding must be a known Python encoding: {1}".format(name, encoding)
                    )
        return args, default_encoding, fallback_encoding

    def apply_arguments(self, arguments=None):
        if arguments is None:  # pragma: no cover
            arguments = sys.argv[1:]
        args, default_encoding, fallback_encoding = self.parsed_args(arguments)
        self.set_default_encoding(default_encoding, "option --encoding")
        self.set_fallback_encoding(fallback_encoding, "option --encoding")
        self.set_folders_to_skip(args.folders_to_skip, "option --folders-to-skip")
        self.set_generated_regexps(args.generated, "option --generated")
        self.set_has_duplicates(args.duplicates, "option --duplicates")
        self.set_is_verbose(args.verbose, "option --verbose")
        self.set_names_to_skip(args.names_to_skip, "option --folders-to-skip")
        self.set_output(args.out, "option --out")
        self.set_output_format(args.format, "option --format")
        self.set_source_patterns(args.source_patterns, "option PATTERNS")
        self.set_suffixes(args.suffix, "option --suffix")

    def execute(self):
        _log.setLevel(logging.INFO if self.is_verbose else logging.WARNING)
        source_scanner = pygount.analysis.SourceScanner(
            self.source_patterns, self.suffixes, self.folders_to_skip, self.names_to_skip
        )
        source_paths_and_groups_to_analyze = list(source_scanner.source_paths())
        duplicate_pool = pygount.analysis.DuplicatePool() if not self.has_duplicates else None
        if self.output == "STDOUT":
            target_file = sys.stdout
            has_target_file_to_close = False
        else:
            target_file = open(self.output, "w", encoding="utf-8", newline="")
            has_target_file_to_close = True

        try:
            writer_class = _OUTPUT_FORMAT_TO_WRITER_CLASS_MAP[self.output_format]

            if issubclass(writer_class, pygount.write.SummaryWriter):
                source_paths_and_groups_to_analyze = track(source_paths_and_groups_to_analyze)
            with writer_class(target_file) as writer:
                for source_path, group in source_paths_and_groups_to_analyze:
                    statistics = pygount.analysis.SourceAnalysis.from_file(
                        source_path,
                        group,
                        self.default_encoding,
                        self.fallback_encoding,
                        generated_regexes=self._generated_regexs,
                        duplicate_pool=duplicate_pool,
                    )
                    writer.add(statistics)
        finally:
            if has_target_file_to_close:
                try:
                    target_file.close()
                except Exception as error:
                    raise OSError('cannot write output to "{0}": {1}'.format(self.output, error))


def pygount_command(arguments=None):
    result = 1
    command = Command()
    try:
        command.apply_arguments(arguments)
        command.execute()
        result = 0
    except KeyboardInterrupt:  # pragma: no cover
        _log.error("interrupted as requested by user")
    except (pygount.common.OptionError, OSError) as error:
        _log.error(error)
    except Exception as error:
        _log.exception(error)

    return result


def main():  # pragma: no cover
    logging.basicConfig(level=logging.WARNING)
    sys.exit(pygount_command())


if __name__ == "__main__":  # pragma: no cover
    main()<|MERGE_RESOLUTION|>--- conflicted
+++ resolved
@@ -8,12 +8,9 @@
 import os
 import sys
 
-<<<<<<< HEAD
 from rich.progress import track
 
-=======
 import pygount
->>>>>>> 370a001f
 import pygount.analysis
 import pygount.common
 import pygount.write
