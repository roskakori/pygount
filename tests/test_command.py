"""
Tests for pygount command line interface.
"""
# Copyright (c) 2016, Thomas Aglassinger.
# All rights reserved. Distributed under the BSD License.
import os
import pytest
import tempfile
import unittest
from xml.etree import ElementTree

from pygount import command
from pygount.command import Command
from pygount.common import OptionError

_PYGOUNT_PROJECT_FOLDER = os.path.dirname(os.path.dirname(__file__))
_PYGOUNT_SOURCE_FOLDER = os.path.join(_PYGOUNT_PROJECT_FOLDER, "pygount")


class _BaseCommandTest(unittest.TestCase):
    def setUp(self):
        self.tests_temp_folder = os.path.join(_PYGOUNT_PROJECT_FOLDER, "tests", ".temp")
        os.makedirs(self.tests_temp_folder, exist_ok=True)


class CommandTest(_BaseCommandTest):
    def test_fails_on_unknown_output_format(self):
        unknown_output_format = "no_such_output_format"
        command = Command()
        with pytest.raises(OptionError, match=unknown_output_format):
            command.set_output_format(unknown_output_format)

    def test_can_set_encoding(self):
        command = Command()
        command.set_encodings("automatic;cp1252")
        assert command.default_encoding == "automatic"
        assert command.fallback_encoding == "cp1252"

    def test_can_execute_on_own_code(self):
        output_path = os.path.join(self.tests_temp_folder, "test_can_execute_on_own_code.txt")
        try:
            os.remove(output_path)
        except FileNotFoundError:
            pass  # Ignore missing file as it is going to be recreated.
        command = Command()
        command.set_output(output_path)
        command.set_output_format("cloc-xml")
        command.set_source_patterns(_PYGOUNT_SOURCE_FOLDER)
        command.set_suffixes("py")
        command.execute()
        cloc_xml_root = ElementTree.parse(output_path)
        file_elements = cloc_xml_root.findall("files/file")
        assert file_elements is not None
        assert len(file_elements) >= 1

    def test_fails_on_broken_regex(self):
        command = Command()
        with pytest.raises(OptionError, match=r"^option --generated: cannot parse pattern for regular repression.*"):
            command.set_generated_regexps("[regex](", "option --generated")

    def test_can_use_chardet_for_encoding(self):
        command = Command()
        command.set_encodings("chardet")
        command.set_source_patterns(_PYGOUNT_SOURCE_FOLDER)
        command.execute()


class PygountCommandTest(_BaseCommandTest):
    def test_can_show_help(self):
        with pytest.raises(SystemExit) as error_info:
            command.pygount_command(["--help"])
        assert error_info.value.code == 0

    def test_can_show_version(self):
        with pytest.raises(SystemExit) as error_info:
            command.pygount_command(["--version"])
        assert error_info.value.code == 0

    def test_fails_on_unknown_encoding(self):
        with pytest.raises(SystemExit) as error_info:
            command.pygount_command(["--encoding", "no_such_encoding", tempfile.gettempdir()])
        assert error_info.value.code == 2

    def test_fails_on_unknown_format(self):
        with pytest.raises(SystemExit) as error_info:
            command.pygount_command(["--format", "no_such_encoding", tempfile.gettempdir()])
        assert error_info.value.code == 2

    def test_fails_on_broken_regex_pattern(self):
        exit_code = command.pygount_command(["--generated", "[regex](", tempfile.gettempdir()])
        assert exit_code == 1

    def test_can_analyze_pygount_setup_py(self):
        pygount_setup_py_path = os.path.join(_PYGOUNT_PROJECT_FOLDER, "setup.py")
        exit_code = command.pygount_command(["--verbose", pygount_setup_py_path])
        assert exit_code == 0

    def test_can_analyze_pygount_source_code(self):
        exit_code = command.pygount_command(["--verbose", _PYGOUNT_SOURCE_FOLDER])
        assert exit_code == 0

    def test_can_detect_generated_code(self):
        generated_code_path = os.path.join(self.tests_temp_folder, "generated.py")
        with open(generated_code_path, "w", encoding="utf-8") as generated_code_file:
            generated_code_file.write(
                "# Generated with pygount.test_command.PygountCommandTest.test_can_detect_generated_code.\n"
            )
            generated_code_file.write("# Do not edit!\n")
            generated_code_file.write("print('hello World')\n")
        cloc_xml_path = os.path.join(self.tests_temp_folder, "cloc.xml")
        exit_code = command.pygount_command(
            ["--verbose", "--format", "cloc-xml", "--out", cloc_xml_path, generated_code_path]
        )
        assert exit_code == 0
        assert os.path.exists(cloc_xml_path)
        cloc_xml_root = ElementTree.parse(cloc_xml_path)
        file_elements = cloc_xml_root.findall("files/file[@language='__generated__']")
        assert file_elements is not None
        assert len(file_elements) >= 1

    def test_can_detect_generated_code_with_own_pattern(self):
        generiert_py_path = os.path.join(self.tests_temp_folder, "generiert.py")
        with open(generiert_py_path, "w", encoding="utf-8") as generiert_py_file:
            generiert_py_file.write(
                "# Generiert mit pygount.test_command.PygountCommandTest."
                "test_can_detect_generated_code_with_own_pattern()\n"
            )
            generiert_py_file.write("print('hello World')\n")
        cloc_xml_path = os.path.join(self.tests_temp_folder, "cloc.xml")
        exit_code = command.pygount_command(
            [
                "--verbose",
                "--format=cloc-xml",
                "--generated=[regex](?i).*generiert",
                "--out",
                cloc_xml_path,
                generiert_py_path,
            ]
        )
        assert exit_code == 0
        assert os.path.exists(cloc_xml_path)
        cloc_xml_root = ElementTree.parse(cloc_xml_path)
        file_elements = cloc_xml_root.findall("files/file[@language='__generated__']")
        assert file_elements is not None
        assert len(file_elements) >= 1

    def test_can_analyze_pygount_source_code_as_cloc_xml(self):
        cloc_xml_path = os.path.join(self.tests_temp_folder, "cloc.xml")
        exit_code = command.pygount_command(
            ["--verbose", "--format", "cloc-xml", "--out", cloc_xml_path, _PYGOUNT_SOURCE_FOLDER]
        )
        assert exit_code == 0
        assert os.path.exists(cloc_xml_path)
        cloc_xml_root = ElementTree.parse(cloc_xml_path)
        file_elements = cloc_xml_root.findall("files/file")
        assert file_elements is not None
        assert len(file_elements) >= 1

    def test_can_detect_duplicates(self):
        source_code = "# Duplicate source\nprint('duplicate code')\n"
        original_path = os.path.join(self.tests_temp_folder, "original.py")
        with open(original_path, "w") as original_file:
            original_file.write(source_code)
        duplicate_path = os.path.join(self.tests_temp_folder, "duplicate.py")
        with open(duplicate_path, "w") as duplicate_file:
            duplicate_file.write(source_code)
        cloc_xml_path = os.path.join(self.tests_temp_folder, "cloc.xml")
        exit_code = command.pygount_command(
            ["--verbose", "--format", "cloc-xml", "--out", cloc_xml_path, original_path, duplicate_path]
        )
        assert exit_code == 0
        assert os.path.exists(cloc_xml_path)
        cloc_xml_root = ElementTree.parse(cloc_xml_path)
        file_elements = cloc_xml_root.findall("files/file[@language='__duplicate__']")
        assert file_elements is not None
        assert len(file_elements) == 1

    def test_can_accept_duplicates(self):
        source_code = "# Duplicate source\nprint('duplicate code')\n"
        original_path = os.path.join(self.tests_temp_folder, "original.py")
        with open(original_path, "w") as original_file:
            original_file.write(source_code)
        duplicate_path = os.path.join(self.tests_temp_folder, "duplicate.py")
        with open(duplicate_path, "w") as duplicate_file:
            duplicate_file.write(source_code)
        cloc_xml_path = os.path.join(self.tests_temp_folder, "cloc.xml")
        exit_code = command.pygount_command(
            ["--duplicates", "--verbose", "--format", "cloc-xml", "--out", cloc_xml_path, original_path, duplicate_path]
        )
        assert exit_code == 0
        assert os.path.exists(cloc_xml_path)
        cloc_xml_root = ElementTree.parse(cloc_xml_path)
        file_elements = cloc_xml_root.findall("files/file[@language='__duplicate__']")
<<<<<<< HEAD
        assert file_elements is not None
        assert len(file_elements) == 0
=======
        self.assertIsNotNone(file_elements)
        self.assertEqual(len(file_elements), 0)

    def test_can_show_summary(self):
        pygount_folder = os.path.dirname(os.path.dirname(__file__))
        exit_code = command.pygount_command(['--summary', pygount_folder])
        self.assertEqual(exit_code, 0)
>>>>>>> e5b01bb4
<|MERGE_RESOLUTION|>--- conflicted
+++ resolved
@@ -191,15 +191,9 @@
         assert os.path.exists(cloc_xml_path)
         cloc_xml_root = ElementTree.parse(cloc_xml_path)
         file_elements = cloc_xml_root.findall("files/file[@language='__duplicate__']")
-<<<<<<< HEAD
         assert file_elements is not None
         assert len(file_elements) == 0
-=======
-        self.assertIsNotNone(file_elements)
-        self.assertEqual(len(file_elements), 0)
 
     def test_can_show_summary(self):
-        pygount_folder = os.path.dirname(os.path.dirname(__file__))
-        exit_code = command.pygount_command(['--summary', pygount_folder])
-        self.assertEqual(exit_code, 0)
->>>>>>> e5b01bb4
+        exit_code = command.pygount_command(["--summary", _PYGOUNT_SOURCE_FOLDER])
+        self.assertEqual(exit_code, 0)